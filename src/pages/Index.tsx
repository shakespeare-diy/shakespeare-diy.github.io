import { useState, useEffect } from 'react';
import { useNavigate } from 'react-router-dom';
import { useTranslation } from 'react-i18next';
import { useProjectsManager } from '@/hooks/useProjectsManager';
import { useAIProjectId } from '@/hooks/useAIProjectId';
import { useFS } from '@/hooks/useFS';
import { useLocalStorage } from '@/hooks/useLocalStorage';
import { useIsMobile } from '@/hooks/useIsMobile';
import { useAISettings } from '@/hooks/useAISettings';
import { useToast } from '@/hooks/useToast';
import { AppLayout } from '@/components/AppLayout';
import { OnboardingDialog } from '@/components/OnboardingDialog';
import { DotAI } from '@/lib/DotAI';
import { parseProviderModel } from '@/lib/parseProviderModel';
import type { AIMessage } from '@/lib/SessionManager';
import { saveFileToTmp } from '@/lib/fileUtils';
import type OpenAI from 'openai';

import { Button } from '@/components/ui/button';
import { Textarea } from '@/components/ui/textarea';
import { ModelSelector } from '@/components/ModelSelector';
import { FileAttachment } from '@/components/ui/file-attachment';
import { ToastAction } from '@/components/ui/toast';
import { Plus } from 'lucide-react';
import { useSeoMeta } from '@unhead/react';

export default function Index() {
  const { t } = useTranslation();
  const [prompt, setPrompt] = useState('');
  const [isCreating, setIsCreating] = useState(false);
  const [storedPrompt, setStoredPrompt] = useLocalStorage('shakespeare-draft-prompt', '');
  const [showOnboarding, setShowOnboarding] = useState(false);
  const navigate = useNavigate();
  const projectsManager = useProjectsManager();
  const { fs } = useFS();
  const { generateProjectId, isLoading: isGeneratingId } = useAIProjectId();
  const { settings, addRecentlyUsedModel } = useAISettings();
  const { toast } = useToast();
  const [providerModel, setProviderModel] = useState(() => {
    // Initialize with first recently used model if available, otherwise empty
    return settings.recentlyUsedModels?.[0] || '';
  });
  const isMobile = useIsMobile();
  const [attachedFiles, setAttachedFiles] = useState<File[]>([]);
  const [isDragOver, setIsDragOver] = useState(false);

  // Check if any providers are configured
  const hasProvidersConfigured = settings.providers.length > 0;

  // Check for API key failures and show appropriate toast
  const checkForKeyFailure = (error: unknown): boolean => {
    // Check for authentication errors
    // Note: useAIProjectId re-throws OpenAI errors as generic Error objects
    const isAuthError = error instanceof Error && error.message === '401 No auth credentials found';

    if (isAuthError) {
      // Get provider name inline
      let providerName = 'Provider';
      try {
        const { provider } = parseProviderModel(providerModel, settings.providers);
        providerName = provider.id.charAt(0).toUpperCase() + provider.id.slice(1);
      } catch {
        // Keep default 'Provider'
      }

      toast({
        title: t('apiAuthenticationFailed'),
        description: t('invalidApiKey', { provider: providerName }),
        variant: 'destructive',
        action: (
          <ToastAction
            altText={t('checkApiKeySettings')}
            onClick={() => navigate('/settings/ai')}
          >
            {t('checkApiKeySettings')}
          </ToastAction>
        ),
      });
    }

    return isAuthError;
  };


  useEffect(() => {
    if (!providerModel && settings.recentlyUsedModels?.length) {
      setProviderModel(settings.recentlyUsedModels[0]);
    }
  }, [providerModel, settings.recentlyUsedModels]);

  useSeoMeta({
    title: 'Shakespeare - AI-Powered Nostr Development',
    description: 'Build custom Nostr websites with AI assistance using Shakespeare, an AI-powered development environment.',
  });

  // Restore prompt from local storage on mount
  useEffect(() => {
    if (storedPrompt) {
      setPrompt(storedPrompt);
    }
  }, [storedPrompt]);

  // Sync prompt with local storage
  const handlePromptChange = (e: React.ChangeEvent<HTMLTextAreaElement>) => {
    const newPrompt = e.target.value;
    setPrompt(newPrompt);
    setStoredPrompt(newPrompt);
  };

  const handleFileSelect = (file: File) => {
    setAttachedFiles(prev => [...prev, file]);
  };

  const handleFileRemove = (fileToRemove: File) => {
    setAttachedFiles(prev => prev.filter(file => file !== fileToRemove));
  };

  // Drag and drop handlers
  const handleDragEnter = (e: React.DragEvent) => {
    e.preventDefault();
    e.stopPropagation();
    setIsDragOver(true);
  };

  const handleDragOver = (e: React.DragEvent) => {
    e.preventDefault();
    e.stopPropagation();
    if (!isDragOver) {
      setIsDragOver(true);
    }
  };

  const handleDragLeave = (e: React.DragEvent) => {
    e.preventDefault();
    e.stopPropagation();

    // Only reset drag state if we're actually leaving the container
    // This prevents flickering when dragging over child elements
    const container = e.currentTarget;
    const relatedTarget = e.relatedTarget as Node;

    if (!container.contains(relatedTarget)) {
      setIsDragOver(false);
    }
  };

  const handleDrop = (e: React.DragEvent) => {
    e.preventDefault();
    e.stopPropagation();
    setIsDragOver(false);

    if (isCreating || isGeneratingId || !providerModel.trim()) return;

    const files = Array.from(e.dataTransfer.files);
    if (files.length === 0) return;

    // Add all files without validation
    setAttachedFiles(prev => [...prev, ...files]);
  };

  // Handle keyboard shortcuts (physical keyboards only)
  const handleKeyDown = (e: React.KeyboardEvent<HTMLTextAreaElement>) => {
    if (e.key === 'Enter') {
      // On mobile devices, always allow Enter to create new lines
      // since there's no Shift key available for multi-line input
      if (isMobile) {
        return;
      }

      if (e.shiftKey) {
        // Shift+Enter on desktop: Allow new line (default behavior)
        return;
      }

      // Enter without Shift on desktop: Submit only if no newlines exist in prompt and model is selected
      if (!prompt.includes('\n') && providerModel.trim()) {
        e.preventDefault();
        handleCreateProject();
      }
      // If prompt contains newlines or no model selected, allow Enter to create new line (default behavior)
    }
  };

  // Handle textarea click - show onboarding if no providers configured
  const handleTextareaClick = () => {
    if (!hasProvidersConfigured) {
      setShowOnboarding(true);
    }
  };

  const handleCreateProject = async () => {
    if (!prompt.trim() || !providerModel.trim()) return;

    // Clear stored prompt when creating project
    setStoredPrompt('');

    setIsCreating(true);
    try {
      // Use AI to generate project ID
      const projectId = await generateProjectId(providerModel, prompt.trim());

      // Add model to recently used when creating project with AI
      addRecentlyUsedModel(providerModel.trim());

      // Create project with AI-generated ID
      const project = await projectsManager.createProject(prompt.trim(), projectId);

      // Build message content as text parts (same as ChatPane)
      const contentParts: Array<OpenAI.Chat.Completions.ChatCompletionContentPartText> = [];

      // Add user input as text part if present
      if (prompt.trim()) {
        contentParts.push({
          type: 'text',
          text: prompt.trim()
        });
      }

      // Process attached files and add as separate text parts
      if (attachedFiles.length > 0) {
        const filePromises = attachedFiles.map(async (file) => {
          try {
            const savedPath = await saveFileToTmp(fs, file);
            return `Added file: ${savedPath}`;
          } catch (error) {
            console.error('Failed to save file:', error);
            return `Failed to save file: ${file.name}`;
          }
        });

        const fileResults = await Promise.all(filePromises);

        // Add each file as a separate text part
        fileResults.forEach(fileResult => {
          contentParts.push({
            type: 'text',
            text: fileResult
          });
        });
      }

      // Store the initial message in chat history using DotAI
      const dotAI = new DotAI(fs, `/projects/${project.id}`);
      const sessionName = DotAI.generateSessionName();

      // Create initial message with content parts (same format as ChatPane)
      const initialMessage: AIMessage = {
        role: 'user',
        content: contentParts.length === 1 ? contentParts[0].text : contentParts
      };
      await dotAI.setHistory(sessionName, [initialMessage]);

      // Clear attached files after successful creation
      setAttachedFiles([]);

      // Navigate to the project with autostart parameter and model
      const searchParams = new URLSearchParams({
        autostart: 'true',
        build: 'true',
        ...(providerModel.trim() && { model: providerModel.trim() })
      });
      navigate(`/project/${project.id}?${searchParams.toString()}`);
    } catch (error) {
      console.error('Failed to create project:', error);
<<<<<<< HEAD
      toast({
        title: "Project Creation Failed",
        description: error instanceof Error ? error.message : "An unexpected error occurred",
        variant: "destructive",
      });
=======
      checkForKeyFailure(error);
>>>>>>> 0bdc9fa6
    } finally {
      setIsCreating(false);
    }
  };

  const headerContent = null;

  return (
    <>
      <AppLayout headerContent={headerContent}>
        <div className="max-w-4xl mx-auto">
          <div className="text-center mb-8 md:mb-12">
            <div className="text-4xl md:text-6xl mb-4 md:mb-6">🎭</div>
            <h1 className="text-3xl md:text-4xl font-bold mb-3 md:mb-4 bg-gradient-to-r from-primary to-accent bg-clip-text text-transparent">
              {t('buildNostrApps')}
            </h1>
            <p className="text-lg md:text-xl text-muted-foreground">
              {t('whatToBuild')}
            </p>
          </div>

          <div className="mb-8 md:mb-12">
            {/* Chat Input Container - matching the ChatPane style */}
            <div
              className={`relative rounded-2xl border border-input bg-background shadow-sm focus-within:ring-2 focus-within:ring-ring focus-within:ring-offset-2 transition-all ${isDragOver ? 'border-primary bg-primary/5 ring-2 ring-primary/20' : ''
                }`}
              onDragEnter={handleDragEnter}
              onDragOver={handleDragOver}
              onDragLeave={handleDragLeave}
              onDrop={handleDrop}
            >
              <Textarea
                placeholder={
                  !hasProvidersConfigured
                    ? t('examplePrompt')
                    : !providerModel.trim()
                      ? t('selectModelToDescribe')
                      : t('examplePrompt')
                }
                value={prompt}
                onChange={handlePromptChange}
                onKeyDown={handleKeyDown}
                onClick={handleTextareaClick}
                className="min-h-[120px] max-h-64 resize-none border-0 bg-transparent px-4 py-3 pb-16 text-sm focus-visible:ring-0 focus-visible:ring-offset-0 placeholder:text-muted-foreground"
                disabled={isCreating || isGeneratingId || (hasProvidersConfigured && !providerModel.trim())}
                rows={4}
                style={{
                  height: 'auto',
                  minHeight: '120px'
                }}
                onInput={(e) => {
                  const target = e.target as HTMLTextAreaElement;
                  target.style.height = 'auto';
                  target.style.height = Math.min(target.scrollHeight, 256) + 'px';
                }}
              />

              {/* Bottom Controls Row */}
              <div className="absolute bottom-3 left-3 right-3 flex items-center justify-end gap-2 overflow-hidden">
                {/* File Attachment */}
                <FileAttachment
                  className="mr-auto"
                  onFileSelect={handleFileSelect}
                  onFileRemove={handleFileRemove}
                  selectedFiles={attachedFiles}
                  disabled={isCreating || isGeneratingId}
                  multiple={true}
                />

                {/* Model Selector - always show to allow configuration */}
                <div className="overflow-hidden">
                  <ModelSelector
                    value={providerModel}
                    onChange={setProviderModel}
                    className="w-full"
                    disabled={isCreating || isGeneratingId}
                    placeholder={t('chooseModel')}
                  />
                </div>

                {/* Create Project Button */}
                <Button
                  onClick={handleCreateProject}
                  disabled={
                    !prompt.trim() ||
                    isCreating ||
                    isGeneratingId ||
                    (hasProvidersConfigured && !providerModel.trim())
                  }
                  size="sm"
                  className="h-8 rounded-lg"
                >
                  {isCreating || isGeneratingId ? (
                    <>
                      <div className="animate-spin rounded-full h-3 w-3 border-b-2 border-white mr-2"></div>
                      {isGeneratingId ? t('generating') : t('creating')}
                    </>
                  ) : (
                    <>
                      <Plus className="mr-2 h-3 w-3" />
                      {t('createProject')}
                    </>
                  )}
                </Button>
              </div>
            </div>
          </div>
        </div>
      </AppLayout>

      {/* Onboarding Dialog */}
      <OnboardingDialog
        open={showOnboarding}
        onOpenChange={setShowOnboarding}
      />
    </>
  );
}<|MERGE_RESOLUTION|>--- conflicted
+++ resolved
@@ -15,7 +15,6 @@
 import type { AIMessage } from '@/lib/SessionManager';
 import { saveFileToTmp } from '@/lib/fileUtils';
 import type OpenAI from 'openai';
-
 import { Button } from '@/components/ui/button';
 import { Textarea } from '@/components/ui/textarea';
 import { ModelSelector } from '@/components/ModelSelector';
@@ -262,15 +261,12 @@
       navigate(`/project/${project.id}?${searchParams.toString()}`);
     } catch (error) {
       console.error('Failed to create project:', error);
-<<<<<<< HEAD
-      toast({
-        title: "Project Creation Failed",
-        description: error instanceof Error ? error.message : "An unexpected error occurred",
-        variant: "destructive",
-      });
-=======
-      checkForKeyFailure(error);
->>>>>>> 0bdc9fa6
+      checkForKeyFailure(error) ||
+        toast({
+          title: "Project Creation Failed",
+          description: error instanceof Error ? error.message : "An unexpected error occurred",
+          variant: "destructive",
+        });
     } finally {
       setIsCreating(false);
     }
